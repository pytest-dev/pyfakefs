--- conflicted
+++ resolved
@@ -9,13 +9,10 @@
   `fake_io.FakeIoModule` and `fake_open.FakeFileOpen`. Additionally, all fake file
   classes have been moved to `fake_file`. While most of the changes shall be upwards
   compatible, we cannot exclude that we missed some problems.
-<<<<<<< HEAD
+* Under macOS, at test start a symlink `/tmp` to the actual temporary directory is
+  now created in the fake filesystem.
 * Patching of parsers for pandas >= 1.2 is removed since pandas now uses Python fs functions
   internally even when the engine selected is "c".
-=======
-* Under macOS, at test start a symlink `/tmp` to the actual temporary directory is
-  now created in the fake filesystem.
->>>>>>> 547c08aa
 
 ### Features
 * added possibility to set a path inaccessible under Windows by using `chown()` with
