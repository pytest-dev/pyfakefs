--- conflicted
+++ resolved
@@ -30,550 +30,6 @@
 
 
 def Sep(path):
-<<<<<<< HEAD
-  """Converts slashes in the path to the architecture's path seperator."""
-  if isinstance(path, str):
-    return path.replace('/', os.sep)
-  return path
-
-
-class FakeFilesystemVsRealTest(unittest.TestCase):
-  _FAKE_FS_BASE = Sep('/fakefs')
-
-  def _Paths(self, path):
-    """For a given path, return paths in the real and fake filesystems."""
-    if not path:
-      return (None, None)
-    return (os.path.join(self.real_base, path),
-            os.path.join(self.fake_base, path))
-
-  def _CreateTestFile(self, file_type, path, contents=None):
-    """Create a dir, file, or link in both the real fs and the fake."""
-    path = Sep(path)
-    self._created_files.append([file_type, path, contents])
-    real_path, fake_path = self._Paths(path)
-    if file_type == 'd':
-      os.mkdir(real_path)
-      self.fake_os.mkdir(fake_path)
-    if file_type == 'f':
-      fh = open(real_path, 'w')
-      fh.write(contents or '')
-      fh.close()
-      fh = self.fake_open(fake_path, 'w')
-      fh.write(contents or '')
-      fh.close()
-    # b for binary file
-    if file_type == 'b':
-      fh = open(real_path, 'wb')
-      fh.write(contents or '')
-      fh.close()
-      fh = self.fake_open(fake_path, 'wb')
-      fh.write(contents or '')
-      fh.close()
-    # l for symlink, h for hard link
-    if file_type in ('l', 'h'):
-      real_target, fake_target = (contents, contents)
-      # If it begins with '/', make it relative to the base.  You can't go
-      # creating files in / for the real file system.
-      if contents.startswith(os.sep):
-        real_target, fake_target = self._Paths(contents[1:])
-      if file_type == 'l':
-        os.symlink(real_target, real_path)
-        self.fake_os.symlink(fake_target, fake_path)
-      elif file_type == 'h':
-        os.link(real_target, real_path)
-        self.fake_os.link(fake_target, fake_path)
-
-  def setUp(self):
-    # Base paths in the real and test file systems.   We keep them different
-    # so that missing features in the fake don't fall through to the base
-    # operations and magically succeed.
-    tsname = 'fakefs.%s' % time.time()
-    # Fully expand the base_path - required on OS X.
-    self.real_base = os.path.realpath(
-        os.path.join(tempfile.gettempdir(), tsname))
-    os.chdir(tempfile.gettempdir())
-    if os.path.isdir(self.real_base):
-      shutil.rmtree(self.real_base)
-    os.mkdir(self.real_base)
-    self.fake_base = self._FAKE_FS_BASE
-
-    # Make sure we can write to the physical testing temp directory.
-    self.assertTrue(os.access(self.real_base, os.W_OK))
-
-    self.fake_filesystem = fake_filesystem.FakeFilesystem()
-    self.fake_filesystem.CreateDirectory(self.fake_base)
-    self.fake_os = fake_filesystem.FakeOsModule(self.fake_filesystem)
-    self.fake_open = fake_filesystem.FakeFileOpen(self.fake_filesystem)
-    self._created_files = []
-
-    os.chdir(self.real_base)
-    self.fake_os.chdir(self.fake_base)
-
-  def tearDown(self):
-    # We have to remove all the files from the real FS. Doing the same for the
-    # fake FS is optional, but doing it is an extra sanity check.
-    os.chdir(tempfile.gettempdir())
-    try:
-      rev_files = self._created_files[:]
-      rev_files.reverse()
-      for info in rev_files:
-        real_path, fake_path = self._Paths(info[1])
-        if info[0] == 'd':
-          try:
-            os.rmdir(real_path)
-          except OSError as e:
-            if 'Directory not empty' in e:
-              self.fail('Real path %s not empty: %s : %s' % (
-                  real_path, e, os.listdir(real_path)))
-            else:
-              raise
-          self.fake_os.rmdir(fake_path)
-        if info[0] == 'f' or info[0] == 'l':
-          os.remove(real_path)
-          self.fake_os.remove(fake_path)
-    finally:
-      shutil.rmtree(self.real_base)
-
-  def _GetErrno(self, raised_error):
-    try:
-      return (raised_error and raised_error.errno) or None
-    except AttributeError:
-      return None
-
-  def _CompareBehaviors(self, method_name, path, real, fake,
-                        method_returns_path=False):
-    """Invoke an os method in both real and fake contexts and compare results.
-
-    Invoke a real filesystem method with a path to a real file and invoke a fake
-    filesystem method with a path to a fake file and compare the results.  We
-    expect some calls to throw Exceptions, so we catch those and compare them.
-
-    Args:
-      method_name: Name of method being tested, for use in error messages.
-      path: potential path to a file in the real and fake file systems, passing
-        an empty tuple indicates that no arguments to pass to method.
-      real: built-in system library or method from the built-in system library
-        which takes a path as an arg and returns some value.
-      fake: fake_filsystem object or method from a fake_filesystem class
-        which takes a path as an arg and returns some value.
-      method_returns_path: True if the method returns a path, and thus we must
-        compensate for expected difference between real and fake.
-
-    Returns:
-      A description of the difference in behavior, or None.
-    """
-    # pylint: disable-msg=C6403
-
-    def _ErrorClass(e):
-      return (e and e.__class__.__name__) or 'None'
-
-    real_value = None
-    fake_value = None
-    real_err = None
-    fake_err = None
-    method_call = '%s' % method_name
-    method_call += '()' if path == () else '(%s)' % path
-    # Catching Exception below gives a lint warning, but it's what we need.
-    try:
-      args = [] if path == () else [path]
-      real_method = real
-      if not callable(real):
-        real_method = getattr(real, method_name)
-      real_value = str(real_method(*args))
-    except Exception as e:  # pylint: disable-msg=W0703
-      real_err = e
-    try:
-      fake_method = fake
-      if not callable(fake):
-        fake_method = getattr(fake, method_name)
-      args = [] if path == () else [path]
-      fake_value = str(fake_method(*args))
-    except Exception as e:  # pylint: disable-msg=W0703
-      fake_err = e
-    # We only compare on the error class because the acutal error contents
-    # is almost always different because of the file paths.
-    if _ErrorClass(real_err) != _ErrorClass(fake_err):
-      if real_err is None:
-        return '%s: real version returned %s, fake raised %s' % (
-            method_call, real_value, _ErrorClass(fake_err))
-      if fake_err is None:
-        return '%s: real version raised %s, fake returned %s' % (
-            method_call, _ErrorClass(real_err), fake_value)
-      return '%s: real version raised %s, fake raised %s' % (
-          method_call, _ErrorClass(real_err), _ErrorClass(fake_err))
-    real_errno = self._GetErrno(real_err)
-    fake_errno = self._GetErrno(fake_err)
-    if real_errno != fake_errno:
-      return '%s(%s): both raised %s, real errno %s, fake errno %s' % (
-          method_name, path, _ErrorClass(real_err), real_errno, fake_errno)
-    # If the method is supposed to return a full path AND both values
-    # begin with the expected full path, then trim it off.
-    if method_returns_path:
-      if (real_value and fake_value
-          and real_value.startswith(self.real_base)
-          and fake_value.startswith(self.fake_base)):
-        real_value = real_value[len(self.real_base):]
-        fake_value = fake_value[len(self.fake_base):]
-    if real_value != fake_value:
-      return '%s: real return %s, fake returned %s' % (
-          method_call, real_value, fake_value)
-    return None
-
-  def assertOsMethodBehaviorMatches(self, method_name, path,
-                                    method_returns_path=False):
-    """Invoke an os method in both real and fake contexts and compare.
-
-    For a given method name (from the os module) and a path, compare the
-    behavior of the system provided module against the fake_filesytem module.
-    We expect results and/or Exceptions raised to be identical.
-
-    Args:
-      method_name: Name of method being tested.
-      path: potential path to a file in the real and fake file systems.
-      method_returns_path: True if the method returns a path, and thus we must
-        compensate for expected difference between real and fake.
-
-    Returns:
-      A description of the difference in behavior, or None.
-    """
-    path = Sep(path)
-    return self._CompareBehaviors(method_name, path, os, self.fake_os,
-                                  method_returns_path)
-
-  def DiffOpenMethodBehavior(self, method_name, path, mode, data,
-                             method_returns_data=True):
-    """Invoke an open method in both real and fkae contexts and compare.
-
-    Args:
-      method_name: Name of method being tested.
-      path: potential path to a file in the real and fake file systems.
-      mode: how to open the file.
-      data: any data to pass to the method.
-      method_returns_data: True if a method returns some sort of data.
-
-    For a given method name (from builtin open) and a path, compare the
-    behavior of the system provided module against the fake_filesytem module.
-    We expect results and/or Exceptions raised to be identical.
-
-    Returns:
-      A description of the difference in behavior, or None.
-    """
-    with open(path, mode) as real_fh:
-      with self.fake_open(path, mode) as fake_fh:
-        return self._CompareBehaviors(method_name, data, real_fh, fake_fh,
-                                      method_returns_data)
-
-  def DiffOsPathMethodBehavior(self, method_name, path,
-                               method_returns_path=False):
-    """Invoke an os.path method in both real and fake contexts and compare.
-
-    For a given method name (from the os.path module) and a path, compare the
-    behavior of the system provided module against the fake_filesytem module.
-    We expect results and/or Exceptions raised to be identical.
-
-    Args:
-      method_name: Name of method being tested.
-      path: potential path to a file in the real and fake file systems.
-      method_returns_path: True if the method returns a path, and thus we must
-        compensate for expected difference between real and fake.
-
-    Returns:
-      A description of the difference in behavior, or None.
-    """
-    return self._CompareBehaviors(method_name, path, os.path, self.fake_os.path,
-                                  method_returns_path)
-
-  def assertOsPathMethodBehaviorMatches(self, method_name, path,
-                                        method_returns_path=False):
-    """Assert that an os.path behaves the same in both real and fake contexts.
-
-    Wraps DiffOsPathMethodBehavior, raising AssertionError if any differences
-    are reported.
-
-    Args:
-      method_name: Name of method being tested.
-      path: potential path to a file in the real and fake file systems.
-      method_returns_path: True if the method returns a path, and thus we must
-        compensate for expected difference between real and fake.
-
-    Raises:
-      AssertionError if there is any difference in behavior.
-    """
-    path = Sep(path)
-    diff = self.DiffOsPathMethodBehavior(method_name, path, method_returns_path)
-    if diff:
-      self.fail(diff)
-
-  def assertAllOsBehaviorsMatch(self, path):
-    path = Sep(path)
-    os_method_names = [] if sys.platform.startswith('win') else ['readlink']
-    os_method_names_no_args = ['getcwd']
-    if sys.version_info < (3, 0):
-      os_method_names_no_args.append('getcwdu')
-    os_path_method_names = ['isabs',
-                            'isdir',
-                            'isfile',
-                            'exists'
-                           ]
-    if not sys.platform.startswith('win'):
-      os_path_method_names.append('islink')
-      os_path_method_names.append('lexists')
-    wrapped_methods = [['access', self._AccessReal, self._AccessFake],
-                       ['stat.size', self._StatSizeReal, self._StatSizeFake],
-                       ['lstat.size', self._LstatSizeReal, self._LstatSizeFake]
-                      ]
-
-    differences = []
-    for method_name in os_method_names:
-      diff = self.assertOsMethodBehaviorMatches(method_name, path)
-      if diff:
-        differences.append(diff)
-    for method_name in os_method_names_no_args:
-      diff = self.assertOsMethodBehaviorMatches(method_name, (),
-                                                method_returns_path=True)
-      if diff:
-        differences.append(diff)
-    for method_name in os_path_method_names:
-      diff = self.DiffOsPathMethodBehavior(method_name, path)
-      if diff:
-        differences.append(diff)
-    for m in wrapped_methods:
-      diff = self._CompareBehaviors(m[0], path, m[1], m[2])
-      if diff:
-        differences.append(diff)
-    if differences:
-      self.fail('Behaviors do not match for %s:\n  %s' %
-                (path, '\n  '.join(differences)))
-
-  def assertFileHandleBehaviorsMatch(self, path, mode, data):
-    path = Sep(path)
-    write_method_names = ['write', 'writelines']
-    read_method_names = ['read', 'readlines']
-    other_method_names = ['truncate', 'flush', 'close']
-    differences = []
-    for method_name in write_method_names:
-      diff = self.DiffOpenMethodBehavior(method_name, path, mode, data)
-      if diff:
-        differences.append(diff)
-    for method_name in read_method_names + other_method_names:
-      diff = self.DiffOpenMethodBehavior(method_name, path, mode, ())
-      if diff:
-        differences.append(diff)
-    if differences:
-      self.fail('Behaviors do not match for %s:\n  %s' %
-                (path, '\n  '.join(differences)))
-
-  # Helpers for checks which are not straight method calls.
-
-  def _AccessReal(self, path):
-    return os.access(path, os.R_OK)
-
-  def _AccessFake(self, path):
-    return self.fake_os.access(path, os.R_OK)
-
-  def _StatSizeReal(self, path):
-    real_path, unused_fake_path = self._Paths(path)
-    # fake_filesystem.py does not implement stat().st_size for directories
-    if os.path.isdir(real_path):
-      return None
-    return os.stat(real_path).st_size
-
-  def _StatSizeFake(self, path):
-    unused_real_path, fake_path = self._Paths(path)
-    # fake_filesystem.py does not implement stat().st_size for directories
-    if self.fake_os.path.isdir(fake_path):
-      return None
-    return self.fake_os.stat(fake_path).st_size
-
-  def _LstatSizeReal(self, path):
-    real_path, unused_fake_path = self._Paths(path)
-    if os.path.isdir(real_path):
-      return None
-    size = os.lstat(real_path).st_size
-    # Account for the difference in the lengths of the absolute paths.
-    if os.path.islink(real_path):
-      if os.readlink(real_path).startswith(os.sep):
-        size -= len(self.real_base)
-    return size
-
-  def _LstatSizeFake(self, path):
-    unused_real_path, fake_path = self._Paths(path)
-    size = 0
-    if self.fake_os.path.isdir(fake_path):
-      return None
-    size = self.fake_os.lstat(fake_path).st_size
-    # Account for the difference in the lengths of the absolute paths.
-    if self.fake_os.path.islink(fake_path):
-      if self.fake_os.readlink(fake_path).startswith(os.sep):
-        size -= len(self.fake_base)
-    return size
-
-  def testIsabs(self):
-    # We do not have to create any files for isabs.
-    self.assertOsPathMethodBehaviorMatches('isabs', None)
-    self.assertOsPathMethodBehaviorMatches('isabs', '')
-    self.assertOsPathMethodBehaviorMatches('isabs', '/')
-    self.assertOsPathMethodBehaviorMatches('isabs', '/a')
-    self.assertOsPathMethodBehaviorMatches('isabs', 'a')
-
-  def testNonePath(self):
-    self.assertAllOsBehaviorsMatch(None)
-
-  def testEmptyPath(self):
-    self.assertAllOsBehaviorsMatch('')
-
-  def testRootPath(self):
-    self.assertAllOsBehaviorsMatch('/')
-
-  def testNonExistantFile(self):
-    self.assertAllOsBehaviorsMatch('foo')
-
-  def testEmptyFile(self):
-    self._CreateTestFile('f', 'aFile')
-    self.assertAllOsBehaviorsMatch('aFile')
-
-  def testFileWithContents(self):
-    self._CreateTestFile('f', 'aFile', 'some contents')
-    self.assertAllOsBehaviorsMatch('aFile')
-
-  def testFileWithBinaryContents(self):
-    self._CreateTestFile('b', 'aFile', b'some contents')
-    self.assertAllOsBehaviorsMatch('aFile')
-
-  @unittest.skipIf(sys.platform.startswith('win'), 'no symlink in Windows')
-  def testSymLinkToEmptyFile(self):
-    self._CreateTestFile('f', 'aFile')
-    self._CreateTestFile('l', 'link_to_empty', 'aFile')
-    self.assertAllOsBehaviorsMatch('link_to_empty')
-
-  @unittest.skipIf(sys.platform.startswith('win'), 'no symlink in Windows')
-  def TBD_testHardLinkToEmptyFile(self):
-    self._CreateTestFile('f', 'aFile')
-    self._CreateTestFile('h', 'link_to_empty', 'aFile')
-    self.assertAllOsBehaviorsMatch('link_to_empty')
-
-  @unittest.skipIf(sys.platform.startswith('win'), 'no symlink in Windows')
-  def testSymLinkToRealFile(self):
-    self._CreateTestFile('f', 'aFile', 'some contents')
-    self._CreateTestFile('l', 'link_to_file', 'aFile')
-    self.assertAllOsBehaviorsMatch('link_to_file')
-
-  @unittest.skipIf(sys.platform.startswith('win'), 'no symlink in Windows')
-  def TBD_testHardLinkToRealFile(self):
-    self._CreateTestFile('f', 'aFile', 'some contents')
-    self._CreateTestFile('h', 'link_to_file', 'aFile')
-    self.assertAllOsBehaviorsMatch('link_to_file')
-
-  @unittest.skipIf(sys.platform.startswith('win'), 'no symlink in Windows')
-  def testBrokenSymLink(self):
-    self._CreateTestFile('l', 'broken_link', 'broken')
-    self._CreateTestFile('l', 'loop', '/a/loop')
-    self.assertAllOsBehaviorsMatch('broken_link')
-
-  def testFileInAFolder(self):
-    self._CreateTestFile('d', 'a')
-    self._CreateTestFile('d', 'a/b')
-    self._CreateTestFile('f', 'a/b/file', 'contents')
-    self.assertAllOsBehaviorsMatch('a/b/file')
-
-  @unittest.skipIf(sys.platform.startswith('win'), 'no symlink in Windows')
-  def testAbsoluteSymLinkToFolder(self):
-    self._CreateTestFile('d', 'a')
-    self._CreateTestFile('d', 'a/b')
-    self._CreateTestFile('f', 'a/b/file', 'contents')
-    self._CreateTestFile('l', 'a/link', '/a/b')
-    self.assertAllOsBehaviorsMatch('a/link/file')
-
-  @unittest.skipIf(sys.platform.startswith('win'), 'no symlink in Windows')
-  def testLinkToFolderAfterChdir(self):
-    self._CreateTestFile('d', 'a')
-    self._CreateTestFile('d', 'a/b')
-    self._CreateTestFile('f', 'a/b/file', 'contents')
-    self._CreateTestFile('l', 'a/link', '/a/b')
-
-    real_dir, fake_dir = self._Paths('a/b')
-    os.chdir(real_dir)
-    self.fake_os.chdir(fake_dir)
-    self.assertAllOsBehaviorsMatch('file')
-
-  @unittest.skipIf(sys.platform.startswith('win'), 'no symlink in Windows')
-  def testRelativeSymLinkToFolder(self):
-    self._CreateTestFile('d', 'a')
-    self._CreateTestFile('d', 'a/b')
-    self._CreateTestFile('f', 'a/b/file', 'contents')
-    self._CreateTestFile('l', 'a/link', 'b')
-    self.assertAllOsBehaviorsMatch('a/link/file')
-
-  @unittest.skipIf(sys.platform.startswith('win'), 'no symlink in Windows')
-  def testSymLinkToParent(self):
-    # Soft links on HFS+ / OS X behave differently.
-    if os.uname()[0] != 'Darwin':
-      self._CreateTestFile('d', 'a')
-      self._CreateTestFile('d', 'a/b')
-      self._CreateTestFile('l', 'a/b/c', '..')
-      self.assertAllOsBehaviorsMatch('a/b/c')
-
-  @unittest.skipIf(sys.platform.startswith('win'), 'no symlink in Windows')
-  def testPathThroughSymLinkToParent(self):
-    self._CreateTestFile('d', 'a')
-    self._CreateTestFile('f', 'a/target', 'contents')
-    self._CreateTestFile('d', 'a/b')
-    self._CreateTestFile('l', 'a/b/c', '..')
-    self.assertAllOsBehaviorsMatch('a/b/c/target')
-
-  @unittest.skipIf(sys.platform.startswith('win'), 'no symlink in Windows')
-  def testSymLinkToSiblingDirectory(self):
-    self._CreateTestFile('d', 'a')
-    self._CreateTestFile('d', 'a/b')
-    self._CreateTestFile('d', 'a/sibling_of_b')
-    self._CreateTestFile('f', 'a/sibling_of_b/target', 'contents')
-    self._CreateTestFile('l', 'a/b/c', '../sibling_of_b')
-    self.assertAllOsBehaviorsMatch('a/b/c/target')
-
-  @unittest.skipIf(sys.platform.startswith('win'), 'no symlink in Windows')
-  def testSymLinkToSiblingDirectoryNonExistantFile(self):
-    self._CreateTestFile('d', 'a')
-    self._CreateTestFile('d', 'a/b')
-    self._CreateTestFile('d', 'a/sibling_of_b')
-    self._CreateTestFile('f', 'a/sibling_of_b/target', 'contents')
-    self._CreateTestFile('l', 'a/b/c', '../sibling_of_b')
-    self.assertAllOsBehaviorsMatch('a/b/c/file_does_not_exist')
-
-  @unittest.skipIf(sys.platform.startswith('win'), 'no symlink in Windows')
-  def testBrokenSymLinkToSiblingDirectory(self):
-    self._CreateTestFile('d', 'a')
-    self._CreateTestFile('d', 'a/b')
-    self._CreateTestFile('d', 'a/sibling_of_b')
-    self._CreateTestFile('f', 'a/sibling_of_b/target', 'contents')
-    self._CreateTestFile('l', 'a/b/c', '../broken_sibling_of_b')
-    self.assertAllOsBehaviorsMatch('a/b/c/target')
-
-  def testRelativePath(self):
-    self._CreateTestFile('d', 'a')
-    self._CreateTestFile('d', 'a/b')
-    self._CreateTestFile('d', 'a/sibling_of_b')
-    self._CreateTestFile('f', 'a/sibling_of_b/target', 'contents')
-    self.assertAllOsBehaviorsMatch('a/b/../sibling_of_b/target')
-
-  def testBrokenRelativePath(self):
-    self._CreateTestFile('d', 'a')
-    self._CreateTestFile('d', 'a/b')
-    self._CreateTestFile('d', 'a/sibling_of_b')
-    self._CreateTestFile('f', 'a/sibling_of_b/target', 'contents')
-    self.assertAllOsBehaviorsMatch('a/b/../broken/target')
-
-  def testBadRelativePath(self):
-    self._CreateTestFile('d', 'a')
-    self._CreateTestFile('f', 'a/target', 'contents')
-    self._CreateTestFile('d', 'a/b')
-    self._CreateTestFile('d', 'a/sibling_of_b')
-    self._CreateTestFile('f', 'a/sibling_of_b/target', 'contents')
-    self.assertAllOsBehaviorsMatch('a/b/../broken/../target')
-
-  def testGetmtimeNonexistantPath(self):
-    self.assertOsPathMethodBehaviorMatches('getmtime', 'no/such/path')
-=======
     """Converts slashes in the path to the architecture's path seperator."""
     if isinstance(path, str):
         return path.replace('/', os.sep)
@@ -1137,28 +593,6 @@
         self.assertFileHandleBehaviorsMatch('read', 'rb', 'other contents')
         self.assertFileHandleBehaviorsMatch('write', 'wb', 'other contents')
         self.assertFileHandleBehaviorsMatch('append', 'ab', 'other contents')
->>>>>>> 281c155b
-
-  def testBuiltinOpenModes(self):
-    self._CreateTestFile('f', 'read', 'some contents')
-    self._CreateTestFile('f', 'write', 'some contents')
-    self._CreateTestFile('f', 'append', 'some contents')
-    self.assertFileHandleBehaviorsMatch('read', 'r', 'other contents')
-    self.assertFileHandleBehaviorsMatch('write', 'w', 'other contents')
-    self.assertFileHandleBehaviorsMatch('append', 'a', 'other contents')
-    self._CreateTestFile('f', 'readplus', 'some contents')
-    self._CreateTestFile('f', 'writeplus', 'some contents')
-    self.assertFileHandleBehaviorsMatch('readplus', 'r+', 'other contents')
-    self.assertFileHandleBehaviorsMatch('writeplus', 'w+', 'other contents')
-    self._CreateTestFile('b', 'binaryread', b'some contents')
-    self._CreateTestFile('b', 'binarywrite', b'some contents')
-    self._CreateTestFile('b', 'binaryappend', b'some contents')
-    self.assertFileHandleBehaviorsMatch('binaryread', 'rb', b'other contents')
-    self.assertFileHandleBehaviorsMatch('binarywrite', 'wb', b'other contents')
-    self.assertFileHandleBehaviorsMatch('binaryappend', 'ab', b'other contents')
-    self.assertFileHandleBehaviorsMatch('read', 'rb', 'other contents')
-    self.assertFileHandleBehaviorsMatch('write', 'wb', 'other contents')
-    self.assertFileHandleBehaviorsMatch('append', 'ab', 'other contents')
 
 
 def main(unused_argv):
